--- conflicted
+++ resolved
@@ -1,4 +1,3 @@
-<<<<<<< HEAD
 # Core FastAPI dependencies
 fastapi==0.116.1
 uvicorn==0.35.0
@@ -61,35 +60,4 @@
 
 # Core Python dependencies
 setuptools==80.9.0
-wheel==0.45.1
-=======
-# --- Core Application Framework ---
-fastapi==0.111.0
-uvicorn[standard]==0.29.0
-python-dotenv==1.0.1
-httpx==0.27.0
-
-# --- AI Agent & Language Model Stack ---
-# Versi-versi ini telah diperbarui agar selaras dan kompatibel
-langchain==0.2.5
-langgraph==0.1.5
-langchain-google-genai==1.0.6
-
-# --- Database & Data Handling ---
-sqlalchemy==2.0.30
-alembic==1.13.1
-psycopg2-binary==2.9.9
-
-# --- Otentikasi & Keamanan ---
-supabase==2.5.1
-python-jose[cryptography]==3.3.0
-passlib[bcrypt]==1.7.4
-
-# --- Caching & Tugas Latar Belakang ---
-redis==5.0.4
-
-# --- Utilitas Tambahan ---
-pydantic==2.7.1
-pydantic-settings==2.2.1
-requests==2.31.0
->>>>>>> 98a08087
+wheel==0.45.1